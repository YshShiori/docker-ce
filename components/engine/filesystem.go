package docker

import (
	"errors"
	"fmt"
	"os"
	"path/filepath"
	"strings"
	"syscall"
<<<<<<< HEAD
	"time"
=======
	"io"
	"io/ioutil"
>>>>>>> a61c8ab5
)

type Filesystem struct {
	RootFS string
	RWPath string
	Layers []string
}

func (fs *Filesystem) createMountPoints() error {
	if err := os.Mkdir(fs.RootFS, 0700); err != nil && !os.IsExist(err) {
		return err
	}
	if err := os.Mkdir(fs.RWPath, 0700); err != nil && !os.IsExist(err) {
		return err
	}
	return nil
}

func (fs *Filesystem) Mount() error {
	if fs.IsMounted() {
		return errors.New("Mount: Filesystem already mounted")
	}
	if err := fs.createMountPoints(); err != nil {
		return err
	}
	rwBranch := fmt.Sprintf("%v=rw", fs.RWPath)
	roBranches := ""
	for _, layer := range fs.Layers {
		roBranches += fmt.Sprintf("%v=ro:", layer)
	}
	branches := fmt.Sprintf("br:%v:%v", rwBranch, roBranches)
	if err := syscall.Mount("none", fs.RootFS, "aufs", 0, branches); err != nil {
		return err
	}
	if !fs.IsMounted() {
		return errors.New("Mount failed")
	}
	return nil
}

func (fs *Filesystem) Umount() error {
	if !fs.IsMounted() {
		return errors.New("Umount: Filesystem not mounted")
	}
	if err := syscall.Unmount(fs.RootFS, 0); err != nil {
		return err
	}
	if fs.IsMounted() {
		return fmt.Errorf("Umount: Filesystem still mounted after calling umount(%v)", fs.RootFS)
	}
	// Even though we just unmounted the filesystem, AUFS will prevent deleting the mntpoint
	// for some time. We'll just keep retrying until it succeeds.
	for retries := 0; retries < 1000; retries++ {
		err := os.Remove(fs.RootFS)
		if err == nil {
			// rm mntpoint succeeded
			return nil
		}
		if os.IsNotExist(err) {
			// mntpoint doesn't exist anymore. Success.
			return nil
		}
		// fmt.Printf("(%v) Remove %v returned: %v\n", retries, fs.RootFS, err)
		time.Sleep(10 * time.Millisecond)
	}
	return fmt.Errorf("Umount: Failed to umount %v", fs.RootFS)
}

func (fs *Filesystem) IsMounted() bool {
	mntpoint, err := os.Stat(fs.RootFS)
	if err != nil {
		if os.IsNotExist(err) {
			return false
		}
		panic(err)
	}
	parent, err := os.Stat(filepath.Join(fs.RootFS, ".."))
	if err != nil {
		panic(err)
	}

	mntpointSt := mntpoint.Sys().(*syscall.Stat_t)
	parentSt := parent.Sys().(*syscall.Stat_t)
	return mntpointSt.Dev != parentSt.Dev
}

// Tar returns the contents of the filesystem as an uncompressed tar stream
func (fs *Filesystem) Tar() (io.Reader, error) {
	if err := fs.EnsureMounted(); err != nil {
		return nil, err
	}
	return Tar(fs.RootFS)
}


func (fs *Filesystem) EnsureMounted() error {
	if !fs.IsMounted() {
		if err := fs.Mount(); err != nil {
			return err
		}
	}
	return nil
}

type ChangeType int

const (
	ChangeModify = iota
	ChangeAdd
	ChangeDelete
)

type Change struct {
	Path string
	Kind ChangeType
}

func (change *Change) String() string {
	var kind string
	switch change.Kind {
		case ChangeModify:	kind = "C"
		case ChangeAdd:		kind = "A"
		case ChangeDelete:	kind = "D"
	}
	return fmt.Sprintf("%s %s", kind, change.Path)
}

func (fs *Filesystem) Changes() ([]Change, error) {
	var changes []Change
	err := filepath.Walk(fs.RWPath, func(path string, f os.FileInfo, err error) error {
		if err != nil {
			return err
		}

		// Rebase path
		path, err = filepath.Rel(fs.RWPath, path)
		if err != nil {
			return err
		}
		path = filepath.Join("/", path)

		// Skip root
		if path == "/" {
			return nil
		}

		// Skip AUFS metadata
		if matched, err := filepath.Match("/.wh..wh.*", path); err != nil || matched {
			return err
		}

		change := Change{
			Path: path,
		}

		// Find out what kind of modification happened
		file := filepath.Base(path)
		// If there is a whiteout, then the file was removed
		if strings.HasPrefix(file, ".wh.") {
			originalFile := strings.TrimLeft(file, ".wh.")
			change.Path = filepath.Join(filepath.Dir(path), originalFile)
			change.Kind = ChangeDelete
		} else {
			// Otherwise, the file was added
			change.Kind = ChangeAdd

			// ...Unless it already existed in a top layer, in which case, it's a modification
			for _, layer := range fs.Layers {
				stat, err := os.Stat(filepath.Join(layer, path))
				if err != nil && !os.IsNotExist(err) {
					return err
				}
				if err == nil {
					// The file existed in the top layer, so that's a modification

					// However, if it's a directory, maybe it wasn't actually modified.
					// If you modify /foo/bar/baz, then /foo will be part of the changed files only because it's the parent of bar
					if stat.IsDir() && f.IsDir() {
						if f.Size() == stat.Size() && f.Mode() == stat.Mode() && f.ModTime() == stat.ModTime() {
							// Both directories are the same, don't record the change
							return nil
						}
					}
					change.Kind = ChangeModify
					break
				}
			}
		}

		// Record change
		changes = append(changes, change)
		return nil
	})
	if err != nil {
		return nil, err
	}
	return changes, nil
}

// Reset removes all changes to the filesystem, reverting it to its initial state.
func (fs *Filesystem) Reset() error {
	if err := os.RemoveAll(fs.RWPath); err != nil {
		return err
	}
	// We removed the RW directory itself along with its content: let's re-create an empty one.
	if err := fs.createMountPoints(); err != nil {
		return err
	}
	return nil
}

// Open opens the named file for reading.
func (fs *Filesystem) OpenFile(path string, flag int, perm os.FileMode) (*os.File, error) {
	if err := fs.EnsureMounted(); err != nil {
		return nil, err
	}
	return os.OpenFile(filepath.Join(fs.RootFS, path), flag, perm)
}

// ReadDir reads the directory named by dirname, relative to the Filesystem's root,
// and returns a list of sorted directory entries
func (fs *Filesystem) ReadDir(dirname string) ([]os.FileInfo, error) {
	if err := fs.EnsureMounted(); err != nil {
		return nil, err
	}
	return ioutil.ReadDir(filepath.Join(fs.RootFS, dirname))
}

func newFilesystem(rootfs string, rwpath string, layers []string) *Filesystem {
	return &Filesystem{
		RootFS: rootfs,
		RWPath: rwpath,
		Layers: layers,
	}
}<|MERGE_RESOLUTION|>--- conflicted
+++ resolved
@@ -7,12 +7,9 @@
 	"path/filepath"
 	"strings"
 	"syscall"
-<<<<<<< HEAD
 	"time"
-=======
 	"io"
 	"io/ioutil"
->>>>>>> a61c8ab5
 )
 
 type Filesystem struct {
